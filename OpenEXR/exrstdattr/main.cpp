--- conflicted
+++ resolved
@@ -43,11 +43,6 @@
 #include <ImfStandardAttributes.h>
 #include <ImfVecAttribute.h>
 #include <ImfIntAttribute.h>
-<<<<<<< HEAD
-#include <ImfZippedStringAttribute.h>
-#include <ImfTiledInputPart.h>
-#include <ImfTiledOutputPart.h>
-=======
 #include <ImfInputFile.h>
 #include <ImfOutputFile.h>
 #include <ImfMultiPartInputFile.h>
@@ -55,7 +50,6 @@
 #include <ImfTiledOutputFile.h>
 #include <ImfNamespace.h>
 #include <ImfPartType.h>
->>>>>>> 699b4a62
 #include <ImfInputPart.h>
 #include <ImfOutputPart.h>
 #include <ImfTiledInputPart.h>
@@ -85,153 +79,6 @@
 
     if (verbose)
     {
-<<<<<<< HEAD
-        cerr << "\n"
-        "Reads an OpenEXR image from infile, sets the values of\n"
-        "one or more standard attributes in the image's header,\n"
-        "and saves the result in outfile.  Infile and outfile must\n"
-        "not refer to the same file (the program cannot edit an\n"
-        "image file \"in place\").\n"
-        "\n"
-        "Options for setting attribute values:\n"
-        "\n"
-        "  -chromaticities f f f f f f f f\n"
-        "        CIE xy chromaticities for the red, green\n"
-        "	 and blue primaries, and for the white point\n"
-        "        (8 floats)\n"
-        "\n"
-        "  -whiteLuminance f\n"
-        "        white luminance, in candelas per square meter\n"
-        "        (float, >= 0.0)\n"
-        "\n"
-        "  -adoptedNeutral f f\n"
-        "        CIE xy coordinates that should be considered\n"
-        "        \"neutral\" during color rendering.  Pixels in\n"
-        "        the image file whose xy coordinates match the\n"
-        "        adoptedNeutral value should be mapped to neutral\n"
-        "        values on the display. (2 floats)\n"
-        "\n"
-        "  -renderingTransform s\n"
-        "        name of the CTL rendering transform for this\n"
-        "        image (string)\n"
-        "\n"
-        "  -lookModTransform s\n"
-        "        name of the CTL look modification transform for\n"
-        "        this image (string)\n"
-        "\n"
-        "  -xDensity f\n"
-        "        horizontal output density, in pixels per inch\n"
-        "        (float, >= 0.0)\n"
-        "\n"
-        "  -owner s\n"
-        "        name of the owner of the image (string)\n"
-        "\n"
-        "  -comments s\n"
-        "        additional information about the image (string)\n"
-        "\n"
-        "  -capDate s\n"
-        "        date when the image was created or\n"
-        "        captured, in local time (string,\n"
-        "        formatted as YYYY:MM:DD hh:mm:ss)\n"
-        "\n"
-        "  -utcOffset f\n"
-        "        offset of local time at capDate from UTC, in\n"
-        "        seconds (float, UTC == local time + x)\n"
-        "\n"
-        "  -longitude f\n"
-        "  -latitude f\n"
-        "  -altitude f\n"
-        "        location where the image was recorded, in\n"
-        "        degrees east of Greenwich and north of the\n"
-        "        equator, and in meters above sea level\n"
-        "        (float)\n"
-        "\n"
-        "  -focus f\n"
-        "        the camera's focus distance, in meters\n"
-        "        (float, > 0, or \"infinity\")\n"
-        "\n"
-        "  -expTime f\n"
-        "        exposure time, in seconds (float, >= 0)\n"
-        "\n"
-        "  -aperture f\n"
-        "        lens apterture, in f-stops (float, >= 0)\n"
-        "\n"
-        "  -isoSpeed f\n"
-        "        effective speed of the film or image\n"
-        "        sensor that was used to record the image\n"
-        "        (float, >= 0)\n"
-        "\n"
-        "  -envmap s\n"
-        "        indicates that the image is an environment map\n"
-        "        (string, LATLONG or CUBE)\n"
-        "\n"
-        "  -framesPerSecond i i\n"
-        "        playback frame rate expressed as a ratio of two\n"
-        "        integers, n and d (the frame rate is n/d frames\n"
-        "        per second)\n"
-        "\n"
-        "  -keyCode i i i i i i i\n"
-        "        key code that uniquely identifies a motion\n"
-        "        picture film frame using 7 integers:\n"
-        "         * film manufacturer code (0 - 99)\n"
-        "         * film type code (0 - 99)\n"
-        "         * prefix to identify film roll (0 - 999999)\n"
-        "         * count, increments once every perfsPerCount\n"
-        "           perforations (0 - 9999)\n"
-        "         * offset of frame, in perforations from\n"
-        "           zero-frame reference mark (0 - 119)\n"
-        "         * number of perforations per frame (1 - 15)\n"
-        "         * number of perforations per count (20 - 120)\n"
-        "\n"
-        "  -timeCode i i\n"
-        "        SMPTE time and control code, specified as a pair\n"
-        "        of 8-digit base-16 integers.  The first number\n"
-        "        contains the time address and flags (drop frame,\n"
-        "        color frame, field/phase, bgf0, bgf1, bgf2).\n"
-        "        The second number contains the user data and\n"
-        "        control codes.\n"
-        "\n"
-        "  -wrapmodes s\n"
-        "        if the image is used as a texture map, specifies\n"
-        "        how the image should be extrapolated outside the\n"
-        "        zero-to-one texture coordinate range\n"
-        "        (string, e.g. \"clamp\" or \"periodic,clamp\")\n"
-        "\n"
-        "  -pixelAspectRatio f\n"
-        "        width divided by height of a pixel\n"
-        "        (float, >= 0)\n"
-        "\n"
-        "  -screenWindowWidth f\n"
-        "        width of the screen window (float, >= 0)\n"
-        "\n"
-        "  -screenWindowCenter f f\n"
-        "        center of the screen window (2 floats)\n"
-        "\n"
-        "  -string s s\n"
-        "        custom string attribute\n"
-        "        (2 strings, attribute name and value)\n"
-        "  -zipstring s s\n"
-        "        custom string attribute, zipped storage\n"
-        "        (2 strings, attribute name and value)\n"
-        "\n"
-        "  -float s f\n"
-        "        custom float attribute (string + float,\n"
-        "        attribute name and value)\n"
-        "\n"
-        "  -int s i\n"
-        "        custom integer attribute (string + integer,\n"
-        "        attribute name and value)\n"
-        "\n"
-        "Multipart Options:\n"
-        "\n"
-        "  -part i   part number\n"
-        "\n"
-        "Other Options:\n"
-        "\n"
-        "  -h        prints this message\n";
-
-        cerr << endl;
-=======
 	cerr << "\n"
 		"Reads OpenEXR image file infile, sets the values of one\n"
 		"or more attributes in the headers of the file, and saves\n"
@@ -390,7 +237,6 @@
 		"  -h        prints this message\n";
 
 	 cerr << endl;
->>>>>>> 699b4a62
     }
 
     exit (1);
@@ -637,35 +483,17 @@
 
 void
 getNameAndString (int argc,
-<<<<<<< HEAD
-                  char **argv,
-                  int &i,
-                  AttrMap &attrs,
-                  bool zipped
-                 )
-=======
 		  char **argv,
 		  int &i,
                   int part,
 		  SetAttrVector &attrs)
->>>>>>> 699b4a62
 {
     if (i > argc - 3)
 	usageMessage (argv[0]);
 
     const char *attrName = argv[i + 1];
     const char *str = argv[i + 2];
-<<<<<<< HEAD
-    if(zipped)
-    {
-        attrs[attrName] = new ZippedStringAttribute (ZippedString(str));
-    }else
-    {
-        attrs[attrName] = new StringAttribute (str);
-    }
-=======
     attrs.push_back (SetAttr (attrName, part, new StringAttribute (str)));
->>>>>>> 699b4a62
     i += 3;
 }
 
@@ -842,166 +670,6 @@
 
     try
     {
-<<<<<<< HEAD
-        const char *inFileName = 0;
-        const char *outFileName = 0;
-
-        AttrMap attrs;
-
-        int i = 1;
-        int partnum = -1;     // part number to change attribute
-        bool allparts = true; // flag to change attribute in all parts
-
-        while (i < argc)
-        {
-            const char *attrName = argv[i] + 1;
-
-            if (!strcmp (argv[i], "-chromaticities"))
-            {
-                getChromaticities (attrName, argc, argv, i, attrs);
-            }
-            else if (!strcmp (argv[i], "-whiteLuminance"))
-            {
-                getFloat (attrName, argc, argv, i, attrs);
-            }
-            else if (!strcmp (argv[i], "-adoptedNeutral"))
-            {
-                getV2f (attrName, argc, argv, i, attrs);
-            }
-            else if (!strcmp (argv[i], "-renderingTransform"))
-            {
-                getString (attrName, argc, argv, i, attrs);
-            }
-            else if (!strcmp (argv[i], "-lookModTransform"))
-            {
-                getString (attrName, argc, argv, i, attrs);
-            }
-            else if (!strcmp (argv[i], "-xDensity"))
-            {
-                getFloat (attrName, argc, argv, i, attrs, isPositive);
-            }
-            else if (!strcmp (argv[i], "-owner"))
-            {
-                getString (attrName, argc, argv, i, attrs);
-            }
-            else if (!strcmp (argv[i], "-comments"))
-            {
-                getString (attrName, argc, argv, i, attrs);
-            }
-            else if (!strcmp (argv[i], "-capDate"))
-            {
-                getString (attrName, argc, argv, i, attrs, isDate);
-            }
-            else if (!strcmp (argv[i], "-utcOffset"))
-            {
-                getFloat (attrName, argc, argv, i, attrs);
-            }
-            else if (!strcmp (argv[i], "-longitude"))
-            {
-                getFloat (attrName, argc, argv, i, attrs);
-            }
-            else if (!strcmp (argv[i], "-latitude"))
-            {
-                getFloat (attrName, argc, argv, i, attrs);
-            }
-            else if (!strcmp (argv[i], "-altitude"))
-            {
-                getFloat (attrName, argc, argv, i, attrs);
-            }
-            else if (!strcmp (argv[i], "-focus"))
-            {
-                getPosFloatOrInf (attrName, argc, argv, i, attrs);
-            }
-            else if (!strcmp (argv[i], "-expTime"))
-            {
-                getFloat (attrName, argc, argv, i, attrs, isPositive);
-            }
-            else if (!strcmp (argv[i], "-aperture"))
-            {
-                getFloat (attrName, argc, argv, i, attrs, isPositive);
-            }
-            else if (!strcmp (argv[i], "-isoSpeed"))
-            {
-                getFloat (attrName, argc, argv, i, attrs, isPositive);
-            }
-            else if (!strcmp (argv[i], "-envmap"))
-            {
-                getEnvmap (attrName, argc, argv, i, attrs);
-            }
-            else if (!strcmp (argv[i], "-framesPerSecond"))
-            {
-                getRational (attrName, argc, argv, i, attrs);
-            }
-            else if (!strcmp (argv[i], "-keyCode"))
-            {
-                getKeyCode (attrName, argc, argv, i, attrs);
-            }
-            else if (!strcmp (argv[i], "-timeCode"))
-            {
-                getTimeCode (attrName, argc, argv, i, attrs);
-            }
-            else if (!strcmp (argv[i], "-wrapmodes"))
-            {
-                getString (attrName, argc, argv, i, attrs);
-            }
-            else if (!strcmp (argv[i], "-pixelAspectRatio"))
-            {
-                getFloat (attrName, argc, argv, i, attrs, isPositive);
-            }
-            else if (!strcmp (argv[i], "-screenWindowWidth"))
-            {
-                getFloat (attrName, argc, argv, i, attrs, isNonNegative);
-            }
-            else if (!strcmp (argv[i], "-screenWindowCenter"))
-            {
-                getV2f (attrName, argc, argv, i, attrs);
-            }
-            else if (!strcmp (argv[i], "-string"))
-            {
-                getNameAndString (argc, argv, i, attrs,false);
-            }
-            else if (!strcmp (argv[i], "-zipstring"))
-            {
-                getNameAndString (argc, argv, i, attrs,true);
-            }
-            
-            else if (!strcmp (argv[i], "-float"))
-            {
-                getNameAndFloat (argc, argv, i, attrs);
-            }
-            else if (!strcmp (argv[i], "-int"))
-            {
-                getNameAndInt (argc, argv, i, attrs);
-            }
-            else if (!strcmp (argv[i], "-h"))
-            {
-                usageMessage (argv[0], true);
-            }
-            else if (!strcmp (argv[i], "-part"))
-            {
-                getPartNum (argc, argv, i, &partnum);
-                allparts = false;
-            }
-            else
-            {
-                if (inFileName == 0)
-                    inFileName = argv[i];
-                else
-                    outFileName = argv[i];
-
-                i += 1;
-            }
-        }
-
-        if (inFileName == 0 || outFileName == 0)
-            usageMessage (argv[0]);
-
-        if (!strcmp (inFileName, outFileName))
-        {
-            cerr << "Input and output cannot be the same file." << endl;
-            return 1;
-        }
-=======
 	const char *inFileName = 0;
 	const char *outFileName = 0;
 
@@ -1152,7 +820,6 @@
 	    cerr << "Input and output cannot be the same file." << endl;
 	    return 1;
 	}
->>>>>>> 699b4a62
 
 	//
 	// Load the headers from the input file
