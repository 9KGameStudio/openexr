--- conflicted
+++ resolved
@@ -1,19 +1,10 @@
 #! /bin/sh
 # If we're on OS X, use glibtoolize instead of toolize when available
 HOSTTYPE=`uname`
-<<<<<<< HEAD
-LIBTOOLIZE=libtoolize
-if [ "$HOSTTYPE" == "Darwin" ]; then
-	GLIBTOOLIZE=`which glibtoolize`
-	if [ "x$GLIBTOOLIZE" != "x" ]; then
-		LIBTOOLIZE=glibtoolize
-	fi
-=======
 if [ "$HOSTTYPE" == "Darwin" ] && $(which glibtoolize > /dev/null 2>&1) ; then
         LIBTOOLIZE=glibtoolize
 else
         LIBTOOLIZE=libtoolize
->>>>>>> e9093ef4
 fi
 
 
